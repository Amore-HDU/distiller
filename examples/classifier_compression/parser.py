--- conflicted
+++ resolved
@@ -91,14 +91,11 @@
                         help='number of best scores to track and report (default: 1)')
     parser.add_argument('--load-serialized', dest='load_serialized', action='store_true', default=False,
                         help='Load a model without DataParallel wrapping it')
-<<<<<<< HEAD
     parser.add_argument('--training-epoch-duration', type=float_range(), default=1.,
                         help='scales the duration of training epochs by a value in (0..1] (default: 1.)')
     parser.add_argument('--test-epoch-duration', type=float_range(), default=1.)
-=======
     parser.add_argument('--thinnify', dest='thinnify', action='store_true', default=False,
                         help='physically remove zero-filters and create a smaller model')
->>>>>>> 2650f8f9
 
     str_to_quant_mode_map = {
                           'sym': distiller.quantization.LinearQuantMode.SYMMETRIC,
