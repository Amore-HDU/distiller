#
# Copyright (c) 2018 Intel Corporation
#
# Licensed under the Apache License, Version 2.0 (the "License");
# you may not use this file except in compliance with the License.
# You may obtain a copy of the License at
#
#      http://www.apache.org/licenses/LICENSE-2.0
#
# Unless required by applicable law or agreed to in writing, software
# distributed under the License is distributed on an "AS IS" BASIS,
# WITHOUT WARRANTIES OR CONDITIONS OF ANY KIND, either express or implied.
# See the License for the specific language governing permissions and
# limitations under the License.
#

"""This is an example application for compressing image classification models.

The application borrows its main flow code from torchvision's ImageNet classification
training sample application (https://github.com/pytorch/examples/tree/master/imagenet).
We tried to keep it similar, in order to make it familiar and easy to understand.

Integrating compression is very simple: simply add invocations of the appropriate
compression_scheduler callbacks, for each stage in the training.  The training skeleton
looks like the pseudo code below.  The boiler-plate Pytorch classification training
is speckled with invocations of CompressionScheduler.

For each epoch:
    compression_scheduler.on_epoch_begin(epoch)
    train()
    validate()
    save_checkpoint()
    compression_scheduler.on_epoch_end(epoch)

train():
    For each training step:
        compression_scheduler.on_minibatch_begin(epoch)
        output = model(input)
        loss = criterion(output, target)
        compression_scheduler.before_backward_pass(epoch)
        loss.backward()
        optimizer.step()
        compression_scheduler.on_minibatch_end(epoch)


This exmple application can be used with torchvision's ImageNet image classification
models, or with the provided sample models:

- ResNet for CIFAR: https://github.com/junyuseu/pytorch-cifar-models
- MobileNet for ImageNet: https://github.com/marvis/pytorch-mobilenet
"""

import math
import time
import os
import sys
import random
import traceback
import logging
from collections import OrderedDict
from functools import partial
import numpy as np
import torch
import torch.nn as nn
import torch.nn.parallel
import torch.backends.cudnn as cudnn
import torch.optim
import torch.utils.data
import torchnet.meter as tnt
script_dir = os.path.dirname(__file__)
module_path = os.path.abspath(os.path.join(script_dir, '..', '..'))
try:
    import distiller
except ImportError:
    sys.path.append(module_path)
    import distiller
import apputils
from distiller.data_loggers import *
import distiller.quantization as quantization
import examples.automated_deep_compression as adc
from models import ALL_MODEL_NAMES, create_model
import parser


# Logger handle
msglogger = None


def main():
    global msglogger

    # Parse arguments
    prsr = parser.getParser()
    distiller.knowledge_distillation.add_distillation_args(prsr, ALL_MODEL_NAMES, True)
    adc.automl_args.add_automl_args(prsr)
    distiller.pruning.greedy_filter_pruning.add_greedy_pruner_args(prsr)
    args = prsr.parse_args()

    if not os.path.exists(args.output_dir):
        os.makedirs(args.output_dir)
    msglogger = apputils.config_pylogger(os.path.join(script_dir, 'logging.conf'), args.name, args.output_dir)

    # Log various details about the execution environment.  It is sometimes useful
    # to refer to past experiment executions and this information may be useful.
    apputils.log_execution_env_state(sys.argv, gitroot=module_path)
    msglogger.debug("Distiller: %s", distiller.__version__)

    start_epoch = 0
    best_epochs = [distiller.MutableNamedTuple({'epoch': 0, 'top1': 0, 'sparsity': 0})
                   for i in range(args.num_best_scores)]

    if args.deterministic:
        # Experiment reproducibility is sometimes important.  Pete Warden expounded about this
        # in his blog: https://petewarden.com/2018/03/19/the-machine-learning-reproducibility-crisis/
        # In Pytorch, support for deterministic execution is still a bit clunky.
        if args.workers > 1:
            msglogger.error('ERROR: Setting --deterministic requires setting --workers/-j to 0 or 1')
            exit(1)
        # Use a well-known seed, for repeatability of experiments
        torch.manual_seed(0)
        random.seed(0)
        np.random.seed(0)
        cudnn.deterministic = True
        args.shuffle_test = False
    else:
        # This issue: https://github.com/pytorch/pytorch/issues/3659
        # Implies that cudnn.benchmark should respect cudnn.deterministic, but empirically we see that
        # results are not re-produced when benchmark is set. So enabling only if deterministic mode disabled.
        cudnn.benchmark = True
        args.shuffle_test = True

    if args.cpu or not torch.cuda.is_available():
        # Set GPU index to -1 if using CPU
        args.device = 'cpu'
        args.gpus = -1
    else:
        args.device = 'cuda'
        if args.gpus is not None:
            try:
                args.gpus = [int(s) for s in args.gpus.split(',')]
            except ValueError:
                msglogger.error('ERROR: Argument --gpus must be a comma-separated list of integers only')
                exit(1)
            available_gpus = torch.cuda.device_count()
            for dev_id in args.gpus:
                if dev_id >= available_gpus:
                    msglogger.error('ERROR: GPU device ID {0} requested, but only {1} devices available'
                                    .format(dev_id, available_gpus))
                    exit(1)
            # Set default device in case the first one on the list != 0
            torch.cuda.set_device(args.gpus[0])

    # Infer the dataset from the model name
    args.dataset = 'cifar10' if 'cifar' in args.arch else 'imagenet'
    args.num_classes = 10 if args.dataset == 'cifar10' else 1000

    if args.earlyexit_thresholds:
        args.num_exits = len(args.earlyexit_thresholds) + 1
        args.loss_exits = [0] * args.num_exits
        args.losses_exits = []
        args.exiterrors = []

    # Create the model
    model = create_model(args.pretrained, args.dataset, args.arch,
                         parallel=not args.load_serialized, device_ids=args.gpus)

    compression_scheduler = None
    # Create a couple of logging backends.  TensorBoardLogger writes log files in a format
    # that can be read by Google's Tensor Board.  PythonLogger writes to the Python logger.
    tflogger = TensorBoardLogger(msglogger.logdir)
    pylogger = PythonLogger(msglogger)

    # capture thresholds for early-exit training
    if args.earlyexit_thresholds:
        msglogger.info('=> using early-exit threshold values of %s', args.earlyexit_thresholds)

    # We can optionally resume from a checkpoint
    if args.resume:
        model, compression_scheduler, start_epoch = apputils.load_checkpoint(model, chkpt_file=args.resume)
        model.to(args.device)

    # Define loss function (criterion) and optimizer
    criterion = nn.CrossEntropyLoss().to(args.device)

    optimizer = torch.optim.SGD(model.parameters(), lr=args.lr,
                                momentum=args.momentum,
                                weight_decay=args.weight_decay)
    msglogger.info('Optimizer Type: %s', type(optimizer))
    msglogger.info('Optimizer Args: %s', optimizer.defaults)

    if args.AMC:
        return automated_deep_compression(model, criterion, optimizer, pylogger, args)

    if args.greedy:
        return greedy(model, criterion, optimizer, pylogger, args)

    # This sample application can be invoked to produce various summary reports.
    if args.summary:
        return summarize_model(model, args.dataset, which_summary=args.summary)

    # Load the datasets: the dataset to load is inferred from the model name passed
    # in args.arch.  The default dataset is ImageNet, but if args.arch contains the
    # substring "_cifar", then cifar10 is used.
    train_loader, val_loader, test_loader, _ = apputils.load_data(
        args.dataset, os.path.expanduser(args.data), args.batch_size,
<<<<<<< HEAD
        args.workers, args.validation_size, args.deterministic, shuffle_test=args.shuffle_test)
=======
        args.workers, args.validation_split, args.deterministic,
        args.effective_train_size, args.effective_valid_size, args.effective_test_size)
>>>>>>> 4b1d0c89
    msglogger.info('Dataset sizes:\n\ttraining=%d\n\tvalidation=%d\n\ttest=%d',
                   len(train_loader.sampler), len(val_loader.sampler), len(test_loader.sampler))

    activations_collectors = create_activation_stats_collectors(model, *args.activation_stats)

    if args.sensitivity is not None:
        sensitivities = np.arange(*args.sensitivity_range)
        return sensitivity_analysis(model, criterion, test_loader, pylogger, args, sensitivities)

    if args.evaluate:
        return evaluate_model(model, criterion, test_loader, pylogger, activations_collectors, args, compression_scheduler)

    if args.compress:
        # The main use-case for this sample application is CNN compression. Compression
        # requires a compression schedule configuration file in YAML.
        compression_scheduler = distiller.file_config(model, optimizer, args.compress, compression_scheduler)
        # Model is re-transferred to GPU in case parameters were added (e.g. PACTQuantizer)
        model.to(args.device)
    elif compression_scheduler is None:
        compression_scheduler = distiller.CompressionScheduler(model)

    if args.thinnify:
        #zeros_mask_dict = distiller.create_model_masks_dict(model)
        assert args.resume is not None, "You must use --resume to provide a checkpoint file to thinnify"
        distiller.remove_filters(model, compression_scheduler.zeros_mask_dict, args.arch, args.dataset, optimizer=None)
        apputils.save_checkpoint(0, args.arch, model, optimizer=None, scheduler=compression_scheduler,
                                 name="{}_thinned".format(args.resume.replace(".pth.tar", "")), dir=msglogger.logdir)
        print("Note: your model may have collapsed to random inference, so you may want to fine-tune")
        return

    args.kd_policy = None
    if args.kd_teacher:
        teacher = create_model(args.kd_pretrained, args.dataset, args.kd_teacher, device_ids=args.gpus)
        if args.kd_resume:
            teacher, _, _ = apputils.load_checkpoint(teacher, chkpt_file=args.kd_resume)
        dlw = distiller.DistillationLossWeights(args.kd_distill_wt, args.kd_student_wt, args.kd_teacher_wt)
        args.kd_policy = distiller.KnowledgeDistillationPolicy(model, teacher, args.kd_temp, dlw)
        compression_scheduler.add_policy(args.kd_policy, starting_epoch=args.kd_start_epoch, ending_epoch=args.epochs,
                                         frequency=1)

        msglogger.info('\nStudent-Teacher knowledge distillation enabled:')
        msglogger.info('\tTeacher Model: %s', args.kd_teacher)
        msglogger.info('\tTemperature: %s', args.kd_temp)
        msglogger.info('\tLoss Weights (distillation | student | teacher): %s',
                       ' | '.join(['{:.2f}'.format(val) for val in dlw]))
        msglogger.info('\tStarting from Epoch: %s', args.kd_start_epoch)

    for epoch in range(start_epoch, start_epoch + args.epochs):
        # This is the main training loop.
        msglogger.info('\n')
        if compression_scheduler:
            compression_scheduler.on_epoch_begin(epoch)

        # Train for one epoch
        with collectors_context(activations_collectors["train"]) as collectors:
            train(train_loader, model, criterion, optimizer, epoch, compression_scheduler,
                  loggers=[tflogger, pylogger], args=args)
            distiller.log_weights_sparsity(model, epoch, loggers=[tflogger, pylogger])
            distiller.log_activation_statsitics(epoch, "train", loggers=[tflogger],
                                                collector=collectors["sparsity"])
            if args.masks_sparsity:
                msglogger.info(distiller.masks_sparsity_tbl_summary(model, compression_scheduler))

        # evaluate on validation set
        with collectors_context(activations_collectors["valid"]) as collectors:
            top1, top5, vloss = validate(val_loader, model, criterion, [pylogger], args, epoch)
            distiller.log_activation_statsitics(epoch, "valid", loggers=[tflogger],
                                                collector=collectors["sparsity"])
            save_collectors_data(collectors, msglogger.logdir)

        stats = ('Peformance/Validation/',
                 OrderedDict([('Loss', vloss),
                              ('Top1', top1),
                              ('Top5', top5)]))
        distiller.log_training_progress(stats, None, epoch, steps_completed=0, total_steps=1, log_freq=1,
                                        loggers=[tflogger])

        if compression_scheduler:
            compression_scheduler.on_epoch_end(epoch, optimizer)

        # Update the list of top scores achieved so far, and save the checkpoint
        is_best = top1 > best_epochs[-1].top1
        if top1 > best_epochs[0].top1:
            best_epochs[0].epoch = epoch
            best_epochs[0].top1 = top1
            # Keep best_epochs sorted such that best_epochs[0] is the lowest top1 in the best_epochs list
            best_epochs = sorted(best_epochs, key=lambda score: score.top1)
        for score in reversed(best_epochs):
            if score.top1 > 0:
                msglogger.info('==> Best Top1: %.3f on Epoch: %d', score.top1, score.epoch)
        apputils.save_checkpoint(epoch, args.arch, model, optimizer, compression_scheduler,
                                 best_epochs[-1].top1, is_best, args.name, msglogger.logdir)

    # Finally run results on the test set
    test(test_loader, model, criterion, [pylogger], activations_collectors, args=args)


def train(train_loader, model, criterion, optimizer, epoch,
          compression_scheduler, loggers, args):
    """Training loop for one epoch."""
    OVERALL_LOSS_KEY = 'Overall Loss'
    OBJECTIVE_LOSS_KEY = 'Objective Loss'
    losses = OrderedDict([(OVERALL_LOSS_KEY, tnt.AverageValueMeter()),
                          (OBJECTIVE_LOSS_KEY, tnt.AverageValueMeter())])

    classerr = tnt.ClassErrorMeter(accuracy=True, topk=(1, 5))
    batch_time = tnt.AverageValueMeter()
    data_time = tnt.AverageValueMeter()

    # For Early Exit, we define statistics for each exit
    # So exiterrors is analogous to classerr for the non-Early Exit case
    if args.earlyexit_lossweights:
        args.exiterrors = []
        for exitnum in range(args.num_exits):
            args.exiterrors.append(tnt.ClassErrorMeter(accuracy=True, topk=(1, 5)))

    total_samples = int(len(train_loader.sampler) * args.training_epoch_duration)
    batch_size = train_loader.batch_size
    steps_per_epoch = math.ceil(total_samples / batch_size)
    msglogger.info('Training epoch [%d]: %d samples in %d mini-batches (%d per mini-batch)',
                   epoch, total_samples, steps_per_epoch, batch_size)

    # Switch to train mode
    model.train()
    end = time.time()

    for train_step, (inputs, target) in enumerate(train_loader):
        # Measure data loading time
        data_time.add(time.time() - end)
        inputs, target = inputs.to(args.device), target.to(args.device)

        # Execute the forward phase, compute the output and measure loss
        if compression_scheduler:
            compression_scheduler.on_minibatch_begin(epoch, train_step, steps_per_epoch, optimizer)

        if not hasattr(args, 'kd_policy') or args.kd_policy is None:
            output = model(inputs)
        else:
            output = args.kd_policy.forward(inputs)

        if not args.earlyexit_lossweights:
            loss = criterion(output, target)
            # Measure accuracy and record loss
            classerr.add(output.data, target)
        else:
            # Measure accuracy and record loss
            loss = earlyexit_loss(output, target, criterion, args)

        losses[OBJECTIVE_LOSS_KEY].add(loss.item())

        if compression_scheduler:
            # Before running the backward phase, we allow the scheduler to modify the loss
            # (e.g. add regularization loss)
            agg_loss = compression_scheduler.before_backward_pass(epoch, train_step, steps_per_epoch, loss,
                                                                  optimizer=optimizer, return_loss_components=True)
            loss = agg_loss.overall_loss
            losses[OVERALL_LOSS_KEY].add(loss.item())

            for lc in agg_loss.loss_components:
                if lc.name not in losses:
                    losses[lc.name] = tnt.AverageValueMeter()
                losses[lc.name].add(lc.value.item())
        else:
            losses[OVERALL_LOSS_KEY].add(loss.item())

        # Compute the gradient and do SGD step
        optimizer.zero_grad()
        loss.backward()
        optimizer.step()
        if compression_scheduler:
            compression_scheduler.on_minibatch_end(epoch, train_step, steps_per_epoch, optimizer)

        # measure elapsed time
        batch_time.add(time.time() - end)
        steps_completed = (train_step+1)
        done = train_step >= steps_per_epoch

        if done or steps_completed % args.print_freq == 0:
            # Log some statistics
            errs = OrderedDict()
            if not args.earlyexit_lossweights:
                errs['Top1'] = classerr.value(1)
                errs['Top5'] = classerr.value(5)
            else:
                # for Early Exit case, the Top1 and Top5 stats are computed for each exit.
                for exitnum in range(args.num_exits):
                    errs['Top1_exit' + str(exitnum)] = args.exiterrors[exitnum].value(1)
                    errs['Top5_exit' + str(exitnum)] = args.exiterrors[exitnum].value(5)

            stats_dict = OrderedDict()
            for loss_name, meter in losses.items():
                stats_dict[loss_name] = meter.mean
            stats_dict.update(errs)
            stats_dict['LR'] = optimizer.param_groups[0]['lr']
            stats_dict['Time'] = batch_time.mean
            stats = ('Peformance/Training/', stats_dict)

            params = model.named_parameters() if args.log_params_histograms else None
            distiller.log_training_progress(stats,
                                            params,
                                            epoch, steps_completed,
                                            steps_per_epoch, args.print_freq,
                                            loggers)
        end = time.time()
        if done:
            # sometimes we don't use the entire dataset to train an epoch, so we exit early
            break


def validate(val_loader, model, criterion, loggers, args, epoch=-1):
    """Model validation"""
    if epoch > -1:
        msglogger.info('--- validate (epoch=%d)-----------', epoch)
    else:
        msglogger.info('--- validate ---------------------')
    return _validate(val_loader, model, criterion, loggers, args, epoch)


def test(test_loader, model, criterion, loggers, activations_collectors, args):
    """Model Test"""
    msglogger.info('--- test ---------------------')

    if activations_collectors is None:
        activations_collectors = create_activation_stats_collectors(model, None)
    with collectors_context(activations_collectors["test"]) as collectors:
        top1, top5, lossses = _validate(test_loader, model, criterion, loggers, args, epoch_duration=args.test_epoch_duration)
        distiller.log_activation_statsitics(-1, "test", loggers, collector=collectors['sparsity'])
        save_collectors_data(collectors, msglogger.logdir)
    return top1, top5, lossses


def _validate(data_loader, model, criterion, loggers, args, epoch=-1, epoch_duration=1):
    """Execute the validation/test loop."""
    losses = {'objective_loss': tnt.AverageValueMeter()}
    classerr = tnt.ClassErrorMeter(accuracy=True, topk=(1, 5))

    if args.earlyexit_thresholds:
        # for Early Exit, we have a list of errors and losses for each of the exits.
        args.exiterrors = []
        args.losses_exits = []
        for exitnum in range(args.num_exits):
            args.exiterrors.append(tnt.ClassErrorMeter(accuracy=True, topk=(1, 5)))
            args.losses_exits.append(tnt.AverageValueMeter())
        args.exit_taken = [0] * args.num_exits

    batch_time = tnt.AverageValueMeter()
    total_samples = int(len(data_loader.sampler) * epoch_duration)
    batch_size = data_loader.batch_size
    if args.display_confusion:
        confusion = tnt.ConfusionMeter(args.num_classes)
    total_steps = math.ceil(total_samples / batch_size)
    msglogger.info('%d samples (%d per mini-batch)', total_samples, batch_size)

    # Switch to evaluation mode
    model.eval()

    end = time.time()
    for validation_step, (inputs, target) in enumerate(data_loader):
        with torch.no_grad():
            inputs, target = inputs.to(args.device), target.to(args.device)
            # compute output from model
            output = model(inputs)

            if not args.earlyexit_thresholds:
                # compute loss
                loss = criterion(output, target)
                # measure accuracy and record loss
                losses['objective_loss'].add(loss.item())
                classerr.add(output.data, target)
                if args.display_confusion:
                    confusion.add(output.data, target)
            else:
                earlyexit_validate_loss(output, target, criterion, args)

            # measure elapsed time
            batch_time.add(time.time() - end)
            end = time.time()

            steps_completed = (validation_step+1)
            done = steps_completed >= total_steps
            if done or steps_completed % args.print_freq == 0:
                if not args.earlyexit_thresholds:
                    stats = ('',
                            OrderedDict([('Loss', losses['objective_loss'].mean),
                                         ('Top1', classerr.value(1)),
                                         ('Top5', classerr.value(5))]))
                else:
                    stats_dict = OrderedDict()
                    stats_dict['Test'] = validation_step
                    for exitnum in range(args.num_exits):
                        la_string = 'LossAvg' + str(exitnum)
                        stats_dict[la_string] = args.losses_exits[exitnum].mean
                        # Because of the nature of ClassErrorMeter, if an exit is never taken during the batch,
                        # then accessing the value(k) will cause a divide by zero. So we'll build the OrderedDict
                        # accordingly and we will not print for an exit error when that exit is never taken.
                        if args.exit_taken[exitnum]:
                            t1 = 'Top1_exit' + str(exitnum)
                            t5 = 'Top5_exit' + str(exitnum)
                            stats_dict[t1] = args.exiterrors[exitnum].value(1)
                            stats_dict[t5] = args.exiterrors[exitnum].value(5)
                    stats = ('Performance/Validation/', stats_dict)

                distiller.log_training_progress(stats, None, epoch, steps_completed,
                                                total_steps, args.print_freq, loggers)
            if done:
                # sometimes we don't use the entire dataset to validate/test, so we exit early
                break

    if not args.earlyexit_thresholds:
        msglogger.info('==> Top1: %.3f    Top5: %.3f    Loss: %.3f\n',
                       classerr.value()[0], classerr.value()[1], losses['objective_loss'].mean)

        if args.display_confusion:
            msglogger.info('==> Confusion:\n%s\n', str(confusion.value()))
        return classerr.value(1), classerr.value(5), losses['objective_loss'].mean
    else:
        total_top1, total_top5, losses_exits_stats = earlyexit_validate_stats(args)
        return total_top1, total_top5, losses_exits_stats[args.num_exits-1]


def earlyexit_loss(output, target, criterion, args):
    loss = 0
    sum_lossweights = 0
    for exitnum in range(args.num_exits-1):
        loss += (args.earlyexit_lossweights[exitnum] * criterion(output[exitnum], target))
        sum_lossweights += args.earlyexit_lossweights[exitnum]
        args.exiterrors[exitnum].add(output[exitnum].data, target)
    # handle final exit
    loss += (1.0 - sum_lossweights) * criterion(output[args.num_exits-1], target)
    args.exiterrors[args.num_exits-1].add(output[args.num_exits-1].data, target)
    return loss


def earlyexit_validate_loss(output, target, criterion, args):
    # We need to go through each sample in the batch itself - in other words, we are
    # not doing batch processing for exit criteria - we do this as though it were batchsize of 1
    # but with a grouping of samples equal to the batch size.
    # Note that final group might not be a full batch - so determine actual size.
    this_batch_size = target.size()[0]
    earlyexit_validate_criterion = nn.CrossEntropyLoss(reduce=False).to(args.device)

    for exitnum in range(args.num_exits):
        # calculate losses at each sample separately in the minibatch.
        args.loss_exits[exitnum] = earlyexit_validate_criterion(output[exitnum], target)
        # for batch_size > 1, we need to reduce this down to an average over the batch
        args.losses_exits[exitnum].add(torch.mean(args.loss_exits[exitnum]).cpu())

    for batch_index in range(this_batch_size):
        earlyexit_taken = False
        # take the exit using CrossEntropyLoss as confidence measure (lower is more confident)
        for exitnum in range(args.num_exits - 1):
            if args.loss_exits[exitnum][batch_index] < args.earlyexit_thresholds[exitnum]:
                # take the results from early exit since lower than threshold
                args.exiterrors[exitnum].add(torch.tensor(np.array(output[exitnum].data[batch_index].cpu(), ndmin=2)),
                                             torch.full([1], target[batch_index], dtype=torch.long))
                args.exit_taken[exitnum] += 1
                earlyexit_taken = True
                break                    # since exit was taken, do not affect the stats of subsequent exits
        # this sample does not exit early and therefore continues until final exit
        if not earlyexit_taken:
            exitnum = args.num_exits - 1
            args.exiterrors[exitnum].add(torch.tensor(np.array(output[exitnum].data[batch_index].cpu(), ndmin=2)),
                                         torch.full([1], target[batch_index], dtype=torch.long))
            args.exit_taken[exitnum] += 1


def earlyexit_validate_stats(args):
    # Print some interesting summary stats for number of data points that could exit early
    top1k_stats = [0] * args.num_exits
    top5k_stats = [0] * args.num_exits
    losses_exits_stats = [0] * args.num_exits
    sum_exit_stats = 0
    for exitnum in range(args.num_exits):
        if args.exit_taken[exitnum]:
            sum_exit_stats += args.exit_taken[exitnum]
            msglogger.info("Exit %d: %d", exitnum, args.exit_taken[exitnum])
            top1k_stats[exitnum] += args.exiterrors[exitnum].value(1)
            top5k_stats[exitnum] += args.exiterrors[exitnum].value(5)
            losses_exits_stats[exitnum] += args.losses_exits[exitnum].mean
    for exitnum in range(args.num_exits):
        if args.exit_taken[exitnum]:
            msglogger.info("Percent Early Exit %d: %.3f", exitnum,
                           (args.exit_taken[exitnum]*100.0) / sum_exit_stats)
    total_top1 = 0
    total_top5 = 0
    for exitnum in range(args.num_exits):
        total_top1 += (top1k_stats[exitnum] * (args.exit_taken[exitnum] / sum_exit_stats))
        total_top5 += (top5k_stats[exitnum] * (args.exit_taken[exitnum] / sum_exit_stats))
        msglogger.info("Accuracy Stats for exit %d: top1 = %.3f, top5 = %.3f", exitnum, top1k_stats[exitnum], top5k_stats[exitnum])
    msglogger.info("Totals for entire network with early exits: top1 = %.3f, top5 = %.3f", total_top1, total_top5)
    return(total_top1, total_top5, losses_exits_stats)


def evaluate_model(model, criterion, test_loader, loggers, activations_collectors, args, scheduler=None):
    # This sample application can be invoked to evaluate the accuracy of your model on
    # the test dataset.
    # You can optionally quantize the model to 8-bit integer before evaluation.
    # For example:
    # python3 compress_classifier.py --arch resnet20_cifar  ../data.cifar10 -p=50 --resume=checkpoint.pth.tar --evaluate

    if not isinstance(loggers, list):
        loggers = [loggers]

    if args.quantize_eval:
        model.cpu()
        quantizer = quantization.PostTrainLinearQuantizer(model, args.qe_bits_acts, args.qe_bits_wts,
                                                          args.qe_bits_accum, args.qe_mode, args.qe_clip_acts,
                                                          args.qe_no_clip_layers, args.qe_per_channel)
        quantizer.prepare_model()
        model.to(args.device)

    top1, _, _ = test(test_loader, model, criterion, loggers, activations_collectors, args=args)

    if args.quantize_eval:
        checkpoint_name = 'quantized'
        apputils.save_checkpoint(0, args.arch, model, optimizer=None, best_top1=top1, scheduler=scheduler,
                                 name='_'.join([args.name, checkpoint_name]) if args.name else checkpoint_name,
                                 dir=msglogger.logdir)


def summarize_model(model, dataset, which_summary):
    if which_summary.startswith('png'):
        apputils.draw_img_classifier_to_file(model, 'model.png', dataset, which_summary == 'png_w_params')
    elif which_summary == 'onnx':
        apputils.export_img_classifier_to_onnx(model, 'model.onnx', dataset)
    else:
        distiller.model_summary(model, which_summary, dataset)


def sensitivity_analysis(model, criterion, data_loader, loggers, args, sparsities):
    # This sample application can be invoked to execute Sensitivity Analysis on your
    # model.  The ouptut is saved to CSV and PNG.
    msglogger.info("Running sensitivity tests")
    test_fnc = partial(test, test_loader=data_loader, criterion=criterion,
                       loggers=loggers, args=args,
                       activations_collectors=create_activation_stats_collectors(model))
    which_params = [param_name for param_name, _ in model.named_parameters()]
    sensitivity = distiller.perform_sensitivity_analysis(model,
                                                         net_params=which_params,
                                                         sparsities=sparsities,
                                                         test_func=test_fnc,
                                                         group=args.sensitivity)
    distiller.sensitivities_to_png(sensitivity, 'sensitivity.png')
    distiller.sensitivities_to_csv(sensitivity, 'sensitivity.csv')


def automated_deep_compression(model, criterion, optimizer, loggers, args):
    train_loader, val_loader, test_loader, _ = apputils.load_data(
        args.dataset, os.path.expanduser(args.data), args.batch_size,
<<<<<<< HEAD
        args.workers, args.validation_size, args.deterministic, shuffle_test=args.shuffle_test)
=======
        args.workers, args.validation_split, args.deterministic,
        args.effective_train_size, args.effective_valid_size, args.effective_test_size)
>>>>>>> 4b1d0c89

    args.display_confusion = True
    validate_fn = partial(test, test_loader=test_loader, criterion=criterion,
                          loggers=loggers, args=args, activations_collectors=None)
    train_fn = partial(train, train_loader=train_loader, criterion=criterion,
                       loggers=loggers, args=args)

    save_checkpoint_fn = partial(apputils.save_checkpoint, arch=args.arch, dir=msglogger.logdir)
    optimizer_data = {'lr': args.lr, 'momentum': args.momentum, 'weight_decay': args.weight_decay}
    adc.ADC.do_adc(model, args, optimizer_data, validate_fn, save_checkpoint_fn, train_fn)


def greedy(model, criterion, optimizer, loggers, args):
    train_loader, val_loader, test_loader, _ = apputils.load_data(
        args.dataset, os.path.expanduser(args.data), args.batch_size,
        args.workers, args.validation_size, args.deterministic, shuffle_test=args.shuffle_test)

    test_fn = partial(test, test_loader=test_loader, criterion=criterion,
                      loggers=loggers, args=args, activations_collectors=None)
    train_fn = partial(train, train_loader=train_loader, criterion=criterion, args=args)
    assert args.greedy_target_density is not None
    distiller.pruning.greedy_filter_pruning.greedy_pruner(model, args,
                                                          args.greedy_target_density,
                                                          args.greedy_pruning_step,
                                                          test_fn, train_fn)


def create_activation_stats_collectors(model, *phases):
    """Create objects that collect activation statistics.

    This is a utility function that creates two collectors:
    1. Fine-grade sparsity levels of the activations
    2. L1-magnitude of each of the activation channels

    Args:
        model - the model on which we want to collect statistics
        phases - the statistics collection phases: train, valid, and/or test

    WARNING! Enabling activation statsitics collection will significantly slow down training!
    """
    class missingdict(dict):
        """This is a little trick to prevent KeyError"""
        def __missing__(self, key):
            return None  # note, does *not* set self[key] - we don't want defaultdict's behavior

    distiller.utils.assign_layer_fq_names(model)

    genCollectors = lambda: missingdict({
        "sparsity":      SummaryActivationStatsCollector(model, "sparsity",
                                                         lambda t: 100 * distiller.utils.sparsity(t)),
        "l1_channels":   SummaryActivationStatsCollector(model, "l1_channels",
                                                         distiller.utils.activation_channels_l1),
        "apoz_channels": SummaryActivationStatsCollector(model, "apoz_channels",
                                                         distiller.utils.activation_channels_apoz),
        "records":       RecordsActivationStatsCollector(model, classes=[torch.nn.Conv2d])
    })

    return {k: (genCollectors() if k in phases else missingdict())
            for k in ('train', 'valid', 'test')}


def save_collectors_data(collectors, directory):
    """Utility function that saves all activation statistics to Excel workbooks
    """
    for name, collector in collectors.items():
        workbook = os.path.join(directory, name)
        msglogger.info("Generating {}".format(workbook))
        collector.to_xlsx(workbook)


def check_pytorch_version():
    if torch.__version__ < '0.4.0':
        print("\nNOTICE:")
        print("The Distiller \'master\' branch now requires at least PyTorch version 0.4.0 due to "
              "PyTorch API changes which are not backward-compatible.\n"
              "Please install PyTorch 0.4.0 or its derivative.\n"
              "If you are using a virtual environment, do not forget to update it:\n"
              "  1. Deactivate the old environment\n"
              "  2. Install the new environment\n"
              "  3. Activate the new environment")
        exit(1)


if __name__ == '__main__':
    try:
        check_pytorch_version()
        main()
    except KeyboardInterrupt:
        print("\n-- KeyboardInterrupt --")
    except Exception as e:
        if msglogger is not None:
            # We catch unhandled exceptions here in order to log them to the log file
            # However, using the msglogger as-is to do that means we get the trace twice in stdout - once from the
            # logging operation and once from re-raising the exception. So we remove the stdout logging handler
            # before logging the exception
            handlers_bak = msglogger.handlers
            msglogger.handlers = [h for h in msglogger.handlers if type(h) != logging.StreamHandler]
            msglogger.error(traceback.format_exc())
            msglogger.handlers = handlers_bak
        raise
    finally:
        if msglogger is not None:
            msglogger.info('')
            msglogger.info('Log file for this run: ' + os.path.realpath(msglogger.log_filename))<|MERGE_RESOLUTION|>--- conflicted
+++ resolved
@@ -121,13 +121,11 @@
         random.seed(0)
         np.random.seed(0)
         cudnn.deterministic = True
-        args.shuffle_test = False
     else:
         # This issue: https://github.com/pytorch/pytorch/issues/3659
         # Implies that cudnn.benchmark should respect cudnn.deterministic, but empirically we see that
         # results are not re-produced when benchmark is set. So enabling only if deterministic mode disabled.
         cudnn.benchmark = True
-        args.shuffle_test = True
 
     if args.cpu or not torch.cuda.is_available():
         # Set GPU index to -1 if using CPU
@@ -163,7 +161,6 @@
     # Create the model
     model = create_model(args.pretrained, args.dataset, args.arch,
                          parallel=not args.load_serialized, device_ids=args.gpus)
-
     compression_scheduler = None
     # Create a couple of logging backends.  TensorBoardLogger writes log files in a format
     # that can be read by Google's Tensor Board.  PythonLogger writes to the Python logger.
@@ -190,7 +187,6 @@
 
     if args.AMC:
         return automated_deep_compression(model, criterion, optimizer, pylogger, args)
-
     if args.greedy:
         return greedy(model, criterion, optimizer, pylogger, args)
 
@@ -203,19 +199,15 @@
     # substring "_cifar", then cifar10 is used.
     train_loader, val_loader, test_loader, _ = apputils.load_data(
         args.dataset, os.path.expanduser(args.data), args.batch_size,
-<<<<<<< HEAD
-        args.workers, args.validation_size, args.deterministic, shuffle_test=args.shuffle_test)
-=======
         args.workers, args.validation_split, args.deterministic,
         args.effective_train_size, args.effective_valid_size, args.effective_test_size)
->>>>>>> 4b1d0c89
     msglogger.info('Dataset sizes:\n\ttraining=%d\n\tvalidation=%d\n\ttest=%d',
                    len(train_loader.sampler), len(val_loader.sampler), len(test_loader.sampler))
 
     activations_collectors = create_activation_stats_collectors(model, *args.activation_stats)
 
     if args.sensitivity is not None:
-        sensitivities = np.arange(*args.sensitivity_range)
+        sensitivities = np.arange(args.sensitivity_range[0], args.sensitivity_range[1], args.sensitivity_range[2])
         return sensitivity_analysis(model, criterion, test_loader, pylogger, args, sensitivities)
 
     if args.evaluate:
@@ -306,11 +298,13 @@
     test(test_loader, model, criterion, [pylogger], activations_collectors, args=args)
 
 
+OVERALL_LOSS_KEY = 'Overall Loss'
+OBJECTIVE_LOSS_KEY = 'Objective Loss'
+
+
 def train(train_loader, model, criterion, optimizer, epoch,
           compression_scheduler, loggers, args):
     """Training loop for one epoch."""
-    OVERALL_LOSS_KEY = 'Overall Loss'
-    OBJECTIVE_LOSS_KEY = 'Objective Loss'
     losses = OrderedDict([(OVERALL_LOSS_KEY, tnt.AverageValueMeter()),
                           (OBJECTIVE_LOSS_KEY, tnt.AverageValueMeter())])
 
@@ -325,11 +319,10 @@
         for exitnum in range(args.num_exits):
             args.exiterrors.append(tnt.ClassErrorMeter(accuracy=True, topk=(1, 5)))
 
-    total_samples = int(len(train_loader.sampler) * args.training_epoch_duration)
+    total_samples = len(train_loader.sampler)
     batch_size = train_loader.batch_size
     steps_per_epoch = math.ceil(total_samples / batch_size)
-    msglogger.info('Training epoch [%d]: %d samples in %d mini-batches (%d per mini-batch)',
-                   epoch, total_samples, steps_per_epoch, batch_size)
+    msglogger.info('Training epoch: %d samples (%d per mini-batch)', total_samples, batch_size)
 
     # Switch to train mode
     model.train()
@@ -384,9 +377,8 @@
         # measure elapsed time
         batch_time.add(time.time() - end)
         steps_completed = (train_step+1)
-        done = train_step >= steps_per_epoch
-
-        if done or steps_completed % args.print_freq == 0:
+
+        if steps_completed % args.print_freq == 0:
             # Log some statistics
             errs = OrderedDict()
             if not args.earlyexit_lossweights:
@@ -413,9 +405,6 @@
                                             steps_per_epoch, args.print_freq,
                                             loggers)
         end = time.time()
-        if done:
-            # sometimes we don't use the entire dataset to train an epoch, so we exit early
-            break
 
 
 def validate(val_loader, model, criterion, loggers, args, epoch=-1):
@@ -430,17 +419,16 @@
 def test(test_loader, model, criterion, loggers, activations_collectors, args):
     """Model Test"""
     msglogger.info('--- test ---------------------')
-
     if activations_collectors is None:
         activations_collectors = create_activation_stats_collectors(model, None)
     with collectors_context(activations_collectors["test"]) as collectors:
-        top1, top5, lossses = _validate(test_loader, model, criterion, loggers, args, epoch_duration=args.test_epoch_duration)
+        top1, top5, lossses = _validate(test_loader, model, criterion, loggers, args)
         distiller.log_activation_statsitics(-1, "test", loggers, collector=collectors['sparsity'])
         save_collectors_data(collectors, msglogger.logdir)
     return top1, top5, lossses
 
 
-def _validate(data_loader, model, criterion, loggers, args, epoch=-1, epoch_duration=1):
+def _validate(data_loader, model, criterion, loggers, args, epoch=-1):
     """Execute the validation/test loop."""
     losses = {'objective_loss': tnt.AverageValueMeter()}
     classerr = tnt.ClassErrorMeter(accuracy=True, topk=(1, 5))
@@ -455,11 +443,11 @@
         args.exit_taken = [0] * args.num_exits
 
     batch_time = tnt.AverageValueMeter()
-    total_samples = int(len(data_loader.sampler) * epoch_duration)
+    total_samples = len(data_loader.sampler)
     batch_size = data_loader.batch_size
     if args.display_confusion:
         confusion = tnt.ConfusionMeter(args.num_classes)
-    total_steps = math.ceil(total_samples / batch_size)
+    total_steps = total_samples / batch_size
     msglogger.info('%d samples (%d per mini-batch)', total_samples, batch_size)
 
     # Switch to evaluation mode
@@ -488,8 +476,7 @@
             end = time.time()
 
             steps_completed = (validation_step+1)
-            done = steps_completed >= total_steps
-            if done or steps_completed % args.print_freq == 0:
+            if steps_completed % args.print_freq == 0:
                 if not args.earlyexit_thresholds:
                     stats = ('',
                             OrderedDict([('Loss', losses['objective_loss'].mean),
@@ -513,10 +500,6 @@
 
                 distiller.log_training_progress(stats, None, epoch, steps_completed,
                                                 total_steps, args.print_freq, loggers)
-            if done:
-                # sometimes we don't use the entire dataset to validate/test, so we exit early
-                break
-
     if not args.earlyexit_thresholds:
         msglogger.info('==> Top1: %.3f    Top5: %.3f    Loss: %.3f\n',
                        classerr.value()[0], classerr.value()[1], losses['objective_loss'].mean)
@@ -642,6 +625,8 @@
     # This sample application can be invoked to execute Sensitivity Analysis on your
     # model.  The ouptut is saved to CSV and PNG.
     msglogger.info("Running sensitivity tests")
+    if not isinstance(loggers, list):
+        loggers = [loggers]
     test_fnc = partial(test, test_loader=data_loader, criterion=criterion,
                        loggers=loggers, args=args,
                        activations_collectors=create_activation_stats_collectors(model))
@@ -658,12 +643,8 @@
 def automated_deep_compression(model, criterion, optimizer, loggers, args):
     train_loader, val_loader, test_loader, _ = apputils.load_data(
         args.dataset, os.path.expanduser(args.data), args.batch_size,
-<<<<<<< HEAD
-        args.workers, args.validation_size, args.deterministic, shuffle_test=args.shuffle_test)
-=======
         args.workers, args.validation_split, args.deterministic,
         args.effective_train_size, args.effective_valid_size, args.effective_test_size)
->>>>>>> 4b1d0c89
 
     args.display_confusion = True
     validate_fn = partial(test, test_loader=test_loader, criterion=criterion,
